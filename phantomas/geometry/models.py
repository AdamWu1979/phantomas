--- conflicted
+++ resolved
@@ -2,13 +2,6 @@
 Model definition for the fibers geometry. A ``Fiber`` is a discrete
 representation of a white matter fiber bundle.
 """
-from numpy import *
-<<<<<<< HEAD
-from scipy import interpolate
-from phantomas.geometry import utils
-import os
-=======
->>>>>>> 71379b55
 import numpy as np
 
 
